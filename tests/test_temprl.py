--- conflicted
+++ resolved
@@ -23,14 +23,8 @@
 """Tests for `temprl` package."""
 
 import numpy as np
-<<<<<<< HEAD
 from gym.spaces import MultiDiscrete
 from pythomata.impl.symbolic import SymbolicDFA
-=======
-from flloat.parser.ldlf import LDLfParser
-from flloat.semantics import PLInterpretation
-from gym.spaces import MultiDiscrete
->>>>>>> 31066121
 
 from temprl.automata import RewardDFA
 from temprl.wrapper import TemporalGoal, TemporalGoalWrapper
@@ -98,19 +92,12 @@
             automaton=cls.automaton,
             reward=10.0,
         )
-<<<<<<< HEAD
-        cls.wrapped = TemporalGoalWrapper(
-            env=cls.env,
-            temp_goals=[cls.tg],
-            feature_extractor=None,
-            fluent_extractor=lambda obs, action: {"s" + str(obs)},
-=======
-        cls.wrapped = TemporalGoalWrapper(env=cls.env, temp_goals=[cls.tg])
+        cls.wrapped = TemporalGoalWrapper(env=cls.env, temp_goals=[cls.tg],
+                                          fluent_extractor=lambda obs, action: {"s" + str(obs)})
         # from (s, [q]) to (s, q)
         n, q = cls.env.observation_space.n, cls.tg.observation_space.n
         cls.wrapped = wrap_observation(
             cls.wrapped, MultiDiscrete([n, q]), lambda o: (o[0], o[1][0])
->>>>>>> 31066121
         )
 
     def test_observation_space(self):
