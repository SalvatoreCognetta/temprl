--- conflicted
+++ resolved
@@ -112,8 +112,6 @@
             labels={"s0", "s1", "s2", "s3", "s4"},
             reward_shaping=True,
             zero_terminal_state=True,
-<<<<<<< HEAD
-=======
             extract_fluents=lambda obs, action: PLInterpretation({"s" + str(obs[0])})
         )
         cls.wrapped = TemporalGoalWrapper(env=cls.env, temp_goals=[cls.tg], feature_extractor=None)
@@ -224,7 +222,6 @@
             reward=10.0,
             reward_shaping=True,
             zero_terminal_state=True,
->>>>>>> ab5d8f1c
             extract_fluents=lambda obs, action: PLInterpretation({"s" + str(obs[0])})
         )
         cls.wrapped = TemporalGoalWrapper(env=cls.env, temp_goals=[cls.tg], feature_extractor=None)
